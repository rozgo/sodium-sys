os:
  - linux
  - osx
language: rust
rust:
<<<<<<< HEAD
  - beta
=======
  - nightly
matrix:
  allow_failures:
    - os: osx
>>>>>>> 7c260ad5
script:
  - cargo build --features latest --verbose
  - cargo test --features latest --verbose
  - cargo build --features latest --release --verbose
  - cargo test --features latest --release --verbose
  - cargo doc --features latest<|MERGE_RESOLUTION|>--- conflicted
+++ resolved
@@ -3,14 +3,10 @@
   - osx
 language: rust
 rust:
-<<<<<<< HEAD
   - beta
-=======
-  - nightly
 matrix:
   allow_failures:
     - os: osx
->>>>>>> 7c260ad5
 script:
   - cargo build --features latest --verbose
   - cargo test --features latest --verbose
