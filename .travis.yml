--- conflicted
+++ resolved
@@ -1,12 +1,8 @@
 language: rust
 rust:
-<<<<<<< HEAD
   - beta
-=======
-  - nightly
 script:
   - cargo build --verbose
   - cargo test --verbose
   - cargo bench
-  - cargo doc
->>>>>>> 200da487
+  - cargo doc