--- conflicted
+++ resolved
@@ -5,15 +5,9 @@
 rust:
   - beta
 script:
-<<<<<<< HEAD
-  - cargo build --verbose
-  - cargo test --verbose
-  - cargo doc
-=======
   - cargo build --features latest --verbose
   - cargo test --features latest --verbose
   - cargo build --features latest --release --verbose
   - cargo test --features latest --release --verbose
   - cargo bench --features latest
-  - cargo doc --features latest
->>>>>>> 36ecf9f7
+  - cargo doc --features latest